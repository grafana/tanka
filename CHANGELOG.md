# Changelog

<<<<<<< HEAD
## 0.22.1 (2022-06-06)

### Bug Fixes

- **helm**: Fix `vendor --prune` deleting charts with a custom directory
  **[#717](https://github.com/grafana/tanka/pull/717)**
- **helm**: Add validation at vendoring time for invalid chart names
  **[#718](https://github.com/grafana/tanka/pull/718)**
=======
## Unreleased

### Bug Fixes/Enhancements

- **helm**: Fix `vendor --prune` deleting charts with a custom directory
  **[#717](https://github.com/grafana/tanka/pull/717)**
>>>>>>> 498e4672

## 0.22.0 (2022-06-03)

### Features

- **cli**: Add lint command
  **[#592](https://github.com/grafana/tanka/pull/592)**
- **cli**: Support a diff-strategy of "none" for "tk apply" to suppress diffing
  **[#700](https://github.com/grafana/tanka/pull/700)** (**jphx**)
- **cli**: Add a fallback to inline environment when path doesn't exist
  **[#637](https://github.com/grafana/tanka/pull/637)** (**josephglanville**)
- **kubectl**: Support interactive diff utilities
  **[#690](https://github.com/grafana/tanka/pull/690)** (**partcyborg**)
- **helm**: Allow defining a custom dir for each chart
  **[#706](https://github.com/grafana/tanka/pull/706)**
- **helm**: Add `--prune` option to the vendor command
  **[#707](https://github.com/grafana/tanka/pull/707)**
- **helm**: Check for output dir conflicts
  **[#710](https://github.com/grafana/tanka/pull/710)**
- **cli/tanka**: Adds support for contextNames in tk env subcommands
  **[#704](https://github.com/grafana/tanka/pull/704)** (**Nashluffy**)

### Bug Fixes/Enhancements

- **helm**: Compare semvers when checking if existing chart is up-to-date
  **[#702](https://github.com/grafana/tanka/pull/702)** (**kklimonda-fn**)
- **tanka**: Omit empty `apiServer` or `contextNames` when listing environments
  **[#709](https://github.com/grafana/tanka/pull/709)**
- **export**: Fix caching in case of missing import
  **[#712](https://github.com/grafana/tanka/pull/712)**
- **helm**: Tighten validations for `add` and `add-repo` commands
  **[#713](https://github.com/grafana/tanka/pull/713)**
- **cli/export**: Un-hide the memory ballast setting
  **[#714](https://github.com/grafana/tanka/pull/714)**

## 0.21.0 (2022-04-28)

### Features

- **cli**: Add Apple Silicon binary
  **[#685](https://github.com/grafana/tanka/pull/685)** (**BeyondEvil**)
- **tanka/cli**: Add server-side apply mode
  **[#651](https://github.com/grafana/tanka/pull/651)** (**smuth4**)
- **tanka**: Adds support for specifying valid context names for an environment
  **[#674](https://github.com/grafana/tanka/pull/674)** (**Nashluffy**)

### Bug Fixes/Enhancements

- **cli**: Remove backticks from -inject-labels flag desc
  **[#688](https://github.com/grafana/tanka/pull/688)** (**colega**)
- **tanka**: Fix target must be a non-nil pointer
  **[#684](https://github.com/grafana/tanka/pull/684)** (**maoueh**)
- **tanka**: Upgrade to Go 1.18 + Upgrade dependencies
  **[#697](https://github.com/grafana/tanka/pull/697)**

## 0.20.0 (2022-02-01)

### Features

- **jsonnet**: Update `go-jsonnet` to version 0.18.0
  **[#660](https://github.com/grafana/tanka/pull/660)**
- **cli**: Add `--dry-run` kubectl option
  **[#667](https://github.com/grafana/tanka/pull/667)**
- **helm**: Add option to pass `--skip-tests`
  **[#654](https://github.com/grafana/tanka/pull/654)** (**jouve**)
- **export**: Introduce a configurable memory ballast
  **[#669](https://github.com/grafana/tanka/pull/669)**

## 0.19.0 (2021-11-22)

### Notice

The go.yaml library's version lock was removed. Sequence items in YAML generated from the `manifestYamlFromJson` native function will have a different indent level.

If you are exporting manifests from multiple environments with `tk export` and you wish to do it gradually, you can do it using the `--selector` argument. Here's an example where environments have a `cluster` label:

```console
// Export the dev cluster with the new version
tk-new export outputs-dir tanka-dir --merge --selector cluster=dev
// Export other clusters with the old version
tk export outputs-dir tanka-dir --merge --selector cluster!=dev
```

### Bug Fixes

- **helm**: match `Add()` and `AddRepos()` and correct typos
  **[#641](https://github.com/grafana/tanka/pull/641)** (**redradrat**)
- **yaml**: Remove yaml.v3's version lock
  **[#643](https://github.com/grafana/tanka/pull/643)**

## 0.18.2 (2021-10-14)

### Features

- **cli**: Add `--max-stack` jsonnet option
  **[#619](https://github.com/grafana/tanka/pull/619)**

### Bug Fixes/Enhancements

- **cli**: If there's a full match on an inline environment name, use it
  **[#620](https://github.com/grafana/tanka/pull/620)**
- **cli**: Add instructions to use `--name` on multiple envs error
  **[#621](https://github.com/grafana/tanka/pull/621)**
- **export**: Remove unnecessary `os.Stat` in eval cache
  **[#624](https://github.com/grafana/tanka/pull/624)**
- **tanka**: Upgrade to Go 1.17
  **[#625](https://github.com/grafana/tanka/pull/625)**
- **jsonnet**: Fix `std.thisFile`
  **[#626](https://github.com/grafana/tanka/pull/626)**

## 0.18.1 (2021-10-04)

### Bug Fixes

- **kubernetes**: Fix api-resources table parsing
  **[#605](https://github.com/grafana/tanka/pull/605)**
- **yaml**: Revert yaml.v3 bump due to changes to indent
  **[#616](https://github.com/grafana/tanka/pull/616)**

## 0.18.0 (2021-10-01)

### Features

- **export**: Implement environment caching for `tk export`
  **[#603](https://github.com/grafana/tanka/pull/603)**
- **cli**: Allow partial matches in the --name option
  **[#613](https://github.com/grafana/tanka/pull/613)**

### Bug Fixes

- **tanka**: Check executable prefix before calling stat
  **[#601](https://github.com/grafana/tanka/pull/601)**  (**neerolyte**)
- **cli**: Add hint to inline environment error
  **[#606](https://github.com/grafana/tanka/pull/606)**
- **cli**: Bump cli to `0.2.0`
  **[#611](https://github.com/grafana/tanka/pull/611)**
- **cli**: Add check to prevent using `spec.json` and inline envs simultaneously
  **[#614](https://github.com/grafana/tanka/pull/614)**

## 0.17.3 (2021-08-16)

### Features

- **docker**: Add Kustomize binary
  **([#597](https://github.com/grafana/tanka/pull/597))**

## 0.17.2 (2021-08-10)

### Bug Fixes

- **export**: Add more context when extract fails
  **([#583](https://github.com/grafana/tanka/pull/583))**
- **tanka**: Do not remove `data`, hide it
  **([#585](https://github.com/grafana/tanka/pull/585))**

## 0.17.1 (2021-07-08)

### Bug Fixes

- **cli**: Preserve compatibility for `tk init --k8s=false`
  **([#582](https://github.com/grafana/tanka/pull/582))** (**harmjanblok**)

## 0.17.0 (2021-07-02)

:tada: Big shout out to the community in this release, well done!

### Features

- **helm**: Add support to specify `--kube-version`
  **([#578](https://github.com/grafana/tanka/pull/578))** (**@olegmayko**)
- **kubectl**: Add "validate" diff strategy with `kubectl diff --server-side`
  **([#538](https://github.com/grafana/tanka/pull/538))**

### Bug Fixes

- **helm**: Pass multiple `--api-versions` flags
  **([#576](https://github.com/grafana/tanka/pull/576))** (**@jtdoepke**)
- **jsonnet**: Handle TLA code properly
  **([#574](https://github.com/grafana/tanka/pull/574))** (**@mihaitodor**)
- **export**: Make `--format` respect "/" in template actions
  **([#572](https://github.com/grafana/tanka/pull/572))** (**@dewe**)


## 0.16.0 (2021-06-01)

#### :sparkles: Tanka now defaults to [`k8s-alpha`](https://github.com/jsonnet-libs/k8s-alpha)

`tk init` will now install `k8s-alpha` as the default library for `k.libsonnet`. It is currently defaults to Kubernetes v1.20 however you can pick your own version or disable it:

```console
tk init --k8s=1.18
tk init --k8s=false
```

### Features

- **cli** :sparkles:: `tk init` now defaults to [`k8s-alpha`](https://github.com/jsonnet-libs/k8s-alpha)
  **([#563](https://github.com/grafana/tanka/pull/563))**

### Bug Fixes

- **kubernetes**: Remove resources with altered state
  **([#539](https://github.com/grafana/tanka/pull/539))** (**@StevenPG**)


## 0.15.1 (2021-04-27)

### Features

- **helm**: Add support for `--no-hooks` switch in Helm template
  **([#545](https://github.com/grafana/tanka/pull/545))** (**@PatTheSilent**)
- **export**: Only call FindEnvs once
  **([#553](https://github.com/grafana/tanka/pull/553))**

### Bug Fixes

- **kubernetes**: Don't fail on listing namespaces
  **([#549](https://github.com/grafana/tanka/pull/549))**

## 0.15 (2021-03-22)

Half the changes introduced in this version come from the community, great job y'all!

#### :warning: Pruning label changed

With enabling pruning on inline environments
([#511](https://github.com/grafana/tanka/pull/511)) we fixed pruning. Instead of just
setting the prune label `tanka.dev/environment` to the environment name, Tanka now sets it
to a hash of the environment name and path it is on.

This solves 2 problems:

* Ensures pruning works properly on inline environments.
* Label values in Kubernetes have a 63 characters limit, environment names can be longer.

The effect of this is that all environments using `spec.injectLabels` will show a diff
on the `tanka.dev/environment` label. To ensure a proper migration, execute `tk apply` and
`tk prune` with Tanka v0.14 before running v0.15 so all stale objects are pruned before
the label changes.

Thanks **@craigfurman** for pulling this together.

### Features

- **cli**: Add  `tk env add|set --inject-labels` flag
  **([#505](https://github.com/grafana/tanka/pull/505))** (**@curusarn**)
- **cli**: Add `tk diff --exit-zero` flag
  **([#506](https://github.com/grafana/tanka/pull/506))** (**@craigfurman**)
- **cli**: `tk env list` sorts environments by name
  **([#521](https://github.com/grafana/tanka/pull/521))**
- **cli**: Pruning warns before deleting namespaces
  **([#531](https://github.com/grafana/tanka/pull/531))**
- **cli**: Add `tk status --name` flag and sort Spec.data
  **([#533](https://github.com/grafana/tanka/pull/533))**

* **tooling**: `tk tool imports` works on both files and paths
  **([#517](https://github.com/grafana/tanka/pull/517))**
* **kubernetes**: support .metadata.generateName
  **([#529](https://github.com/grafana/tanka/pull/529))** (**@wojciechka**)
* **helm**: Only update helm repositories when necessary
  **([#535](https://github.com/grafana/tanka/pull/535))** (**@craigfurman**)

### Bug Fixes

- **cli** :sparkles:: Enable pruning on inline environments
  **([#511](https://github.com/grafana/tanka/pull/511))** (**@craigfurman**)
- **cli**: Do not silently fail on find/List
  **([#515](https://github.com/grafana/tanka/pull/515))**
- **cli**: Split diff and non-diff output
  **([#537](https://github.com/grafana/tanka/pull/537))** (**@craigfurman**)

* **tooling**: `tk tool imports` shows path info to error message
  **([#518](https://github.com/grafana/tanka/pull/518))**
* **jsonnet**: TLA in export panic
  **([#519](https://github.com/grafana/tanka/pull/519))** (**@morlay**)

## 0.14 (2021-02-03)

#### :building_construction: Multiple inline environments

As a next step in the inline environment area, this release supports multiple inline
environments. In case there are multiple environments in your workflow, you can use
`--name` to specify the environment you want to diff or apply.

```console
tk apply --name us-central1 environments/dev
tk diff --name europe-west2 environments/prod
```

#### :hammer: Export multiple environments

As part of Grafana Labs' continuous delivery setup, we developed a fast and effective way
to export all our environments. In v0.14, we have built this into `tk export`.

> :warning: breaking change: the arguments for `tk export` have switched places!

`path` to an environment can be added multiple times:

```console
tk export <outputDir> <path> [<path>...] [flags]
```

Some examples:

```bash
# Format based on environment {{env.<...>}}
$ tk export exportDir environments/dev/ --format '{{env.metadata.labels.cluster}}/{{env.spec.namespace}}//{{.kind}}-{{.metadata.name}}'
# Export multiple environments
$ tk export exportDir environments/dev/ environments/qa/
# Recursive export
$ tk export exportDir environments/ --recursive
# Recursive export with labelSelector
$ tk export exportDir environments/ -r -l team=infra
```

### Features

- **tanka** :sparkles:: Handle multiple inline environments
  **([#476](https://github.com/grafana/tanka/pull/476))**
- **jsonnet**: Vendor jsonnet v0.17.0
  **([#445](https://github.com/grafana/tanka/pull/445))**

* **cli**: Extend Tanka with scripts through `tk-` prefix on PATH
  **([#412](https://github.com/grafana/tanka/pull/412))**
* **cli** :sparkles:: Export multiple environments with a single `tk export` command
  **([#450](https://github.com/grafana/tanka/pull/450))**
* **cli**: Initialize inline environments
  **([#451](https://github.com/grafana/tanka/pull/451))**
* **cli**: Add Helm Chart repositories with `tk tool charts add-repo`
  **([#455](https://github.com/grafana/tanka/pull/455))**
* **cli**: Add `--with-prune` option for `tk diff`
  **([#469](https://github.com/grafana/tanka/pull/469))** (**@curusarn**)

- **api**: `Loader` interface
  **([#459](https://github.com/grafana/tanka/pull/459),
  [#467](https://github.com/grafana/tanka/pull/467))**
- **api**: Faster environment discovery and faster `tk env list`
  **([#468](https://github.com/grafana/tanka/pull/468))**

### Bug Fixes

- **jpath**: Support nested calling again
  **([#456](https://github.com/grafana/tanka/pull/456))**
- **cli**: Ensure TLACode works with `EvalScript`
  **([#464](https://github.com/grafana/tanka/pull/464))**
- **jsonnet**: Restore tk.env
  **([#482](https://github.com/grafana/tanka/pull/482),
  [#498](https://github.com/grafana/tanka/pull/498))**

### BREAKING

- **cli**: The argument order of `tk export` changed due to 
  **[#450](https://github.com/grafana/tanka/pull/450)**:

```console
# old:
$ tk export <environment> <outputDir>

# new:
$ tk export <outputDir> <environment> [<environment...>]
```

## 0.13 (2020-12-11)

#### :building_construction: Inline environments

One of the most debated features of the past months has landed: defining Tanka
Environments inline. It is now possible to leverage all powerful Jsonnet
concepts to modify your Tanka Environments. See
https://tanka.dev/inline-environments for more details.

#### :wheel_of_dharma: Kustomize support

In 0.12 we brought in [Helm support](#wheel_of_dharma-helm-support), similarly
Tanka now also comes with Kustomize support.

* We have refactored `helm-util` into
  [`tanka-util`](https://github.com/grafana/jsonnet-libs/blob/master/tanka-util)
  to support both `helm.template()` and `kustomize.build()` use cases from a
  common base.
* Jsonnet-native overwriting of Kustomizations

Have a look at https://tanka.dev/kustomize on how to use all this goodness.
Also https://tanka.dev/helm has been updated to match the library changes.

> This feature is currently experimental. We believe it is feature complete, but
> further usage in the field may lead to adjustments

#### :sparkles: Export `JSONNET_PATH`

Tanka :heart: Jsonnet, and so do you. With this release, you can now access the
`JSONNET_PATH` that Tanka uses to find all libraries. Try something this in your
environment:

```console
$ JSONNET_PATH=$(tk tool jpath environments/prometheus) jsonnet-lint environments/prometheus/main.jsonnet
```

#### :speech_balloon: Github Discussions

The Tanka project is trying out GitHub Discussions as the primary support channel:

- :mag: It is searchable, so information never gets lost in Slack again
- :busts_in_silhouette: No longer sign-up for two platforms
- :mega: Reach both, the team and other community members

Head over to https://github.com/grafana/tanka/discussions and start the discussion!

### Features

- **jsonnet**: Allow alternative entrypoints
  **([#389](https://github.com/grafana/tanka/pull/389))**
- **jsonnet** :sparkles:: Support for inline environment
  **([#403](https://github.com/grafana/tanka/pull/403))**
- **jsonnet, cli** :sparkles:: `tk tool jpath` can be used to export `JSONNET_PATH`
  **([#427](https://github.com/grafana/tanka/pull/427))**
- **jsonnet, docker**: Add `openssh-client` to Docker image
  **([#429](https://github.com/grafana/tanka/pull/429))** (**@xvzf**)

* **k8s** :sparkles:: Render Kustomize into Jsonnet
  **([#422](https://github.com/grafana/tanka/pull/422))**
* **k8s**: Add `metadata.Namespace` directive, always the path relative to the project root
  **([#435](https://github.com/grafana/tanka/pull/435))**

- **helm**: Chart tool: Check chart versions and update accordingly
  **([#420](https://github.com/grafana/tanka/pull/420))** (**@craigfurman**)
- **helm,docker**: Add `helm` client to Docker image
  **([#430](https://github.com/grafana/tanka/pull/430))** (**@ducharmemp**)

* **api**: Introduce the concept of Evaluators
  **([#431](https://github.com/grafana/tanka/pull/431))**


### Bug Fixes

- **helm**: Chart tool: Detect already pulled charts
  **([#402](https://github.com/grafana/tanka/pull/402))** (**justinwalz**)
- **helm**: Chart tool: Use new URL for stable helm repo
  **([#425](https://github.com/grafana/tanka/pull/425))**

* **cli**: Environment path as name relative to the project root
  **([#404](https://github.com/grafana/tanka/pull/404))** (**mwasilew2**)
* **cli**: Normalize `tk fmt` paths on Windows
  **([#411](https://github.com/grafana/tanka/pull/411))** (**nlowe**)
* **cli**: Confirmation prompts on Windows
  **([#413](https://github.com/grafana/tanka/pull/413))** (**nlowe**)


## 0.12 (2020-10-05)

Like good wine, some things need time. After 3 months of intense development we
have another Tanka release ready:

#### :wheel_of_dharma: Helm support

This one is huge! Tanka can now **load Helm Charts**:

- [`helm-util`](https://github.com/grafana/jsonnet-libs/tree/master/helm-util)
  provides `helm.template()` to load them from inside Jsonnet
- Declarative vendoring using `tk tool charts`
- Jsonnet-native overwriting of chart contents

Just by upgrading to 0.12, you have access to every single Helm chart on the
planet, right inside of Tanka! Read more on https://tanka.dev/helm

> This feature is currently experimental. We believe it is feature complete, but
> further usage in the field may lead to adjustments

#### :house: Top Level Arguments

Tanka now supports the `--tla-str` and `--tla-code` flags from the `jsonnet` cli
to late-bind data into the evaluation in a well-defined way. See
https://tanka.dev/jsonnet/injecting-values for more details.

#### :sparkles: Inline Eval

Ever wanted to pull another value out of Jsonnet that does not comply to the
Kubernetes object rules Tanka imposes onto everything? Wait no longer and use
`tk eval -e`:

```console
$ tk eval environments/prometheus -e prometheus_rules
```

Above returns `$.prometheus_rules` as JSON. Every Jsonnet selector is supported:

```console
$ tk eval environments/prometheus -e 'foo.bar[0]'
```

### Features

- **k8s, jsonnet** :sparkles:: Support for [Helm](https://helm.sh). In combination with
  [`helm-util`](https://github.com/grafana/jsonnet-libs/tree/master/helm-util),
  Tanka can now load resources from Helm Charts.
  **([#336](https://github.com/grafana/tanka/pull/336))**
- **k8s**: Default metadata from `spec.json`
  **([#366](https://github.com/grafana/tanka/pull/366))**

* **helm**: Charttool: Adds `tk tool charts` for easy management of vendored
  Helm charts **([#367](https://github.com/grafana/tanka/pull/367))**,
  **([#369](https://github.com/grafana/tanka/pull/369))**
* **helm**: Require Helm Charts to be available locally
  **([#370](https://github.com/grafana/tanka/pull/370))**
* **helm**: Configurable name format
  **([#381](https://github.com/grafana/tanka/pull/381))**

- **cli**: Filtering (`-t`) now supports negative expressions (`-t !deployment/.*`) to exclude resources
  **([#339](https://github.com/grafana/tanka/pull/339))**
- **cli** :sparkles:: Inline eval (Use `tk eval -e` to extract nested fields)
  **([#378](https://github.com/grafana/tanka/pull/378))**
- **cli**: Custom paging (`PAGER` env var)
  **([#373](https://github.com/grafana/tanka/pull/373))**
- **cli**: Predict plain directories if outside a project
  **([#357](https://github.com/grafana/tanka/pull/357))**

* **jsonnet** :sparkles:: Top Level Arguments can now be specified using `--tla-str` and
  `--tla-code` **([#340](https://github.com/grafana/tanka/pull/340))**

### Bug Fixes

- **yaml**: Pin yaml library to v2.2.8 to avoid whitespace changes
  **([#386](https://github.com/grafana/tanka/pull/386))**
- **cli**: Actually respect `TANKA_JB_PATH`
  **([#350](https://github.com/grafana/tanka/pull/350))**
- **k8s**: Update `kubectl v1.18.0` warning
  **([#371](https://github.com/grafana/tanka/pull/371))**

* **jsonnet**: Load `main.jsonnet` using full path. This makes `std.thisFile`
  usable **([#370](https://github.com/grafana/tanka/pull/370))**
* **jsonnet**: Import path resolution now works on Windows
  **([#331](https://github.com/grafana/tanka/pull/331))**
* **jsonnet**: Arrays are now supported at the top level
  **([#321](https://github.com/grafana/tanka/pull/321))**

### BREAKING

- **api**: Struct based Go API: Modifies our Go API
  (`github.com/grafana/tanka/pkg/tanka`) to be based on structs instead of
  variadic arguments. This has no impact on daily usage of Tanka.
  **([#376](https://github.com/grafana/tanka/pull/376))**
- **jsonnet**: ExtVar flags are now `--ext-str` and `--ext-code` (were `--extVar` and `--extCode`)
  **([#340](https://github.com/grafana/tanka/pull/340))**

## 0.11.1 (2020-07-17)

This is a minor release with one bugfix and one minor feature.

### Features

- **process**: With 0.11.0, tanka started automatically adding namespaces to _all_ manifests it processed. We updated this to _not_
  add a namespace to cluster-wide object types in order to make handling of these resources more consistent in different workflows. **([#320](https://github.com/grafana/tanka/pull/320))**

### Bug Fixes

- **export**: Fix inverted logic while checking if a file already exists. This broke `tk export` entirely.
  **([#317](https://github.com/grafana/tanka/pull/317))**

## 0.11.0 (2020-07-07)

2 months later and here we are with another release! Packed with many
detail-improvements, this is what we want to highlight:

#### :sparkles: Enhanced Kubernetes resource handling

From now on, Tanka handles the resources it extracts from your Jsonnet output in
an enhanced way:

1. **Lists**: Contents of lists, such as `RoleBindingList` are automatically
   flattened into the resource stream Tanka works with. This makes sure they are
   properly labeled for garbage collection, etc.
2. **Default namespaces**: While you could always define the default namespace
   (the one for resources without an explicit one) in `spec.json`, this
   information is now also persisted into the YAML returned by `tk show` and `tk export`.
   See https://tanka.dev/namespaces for more information.

#### :hammer: More powerful exporting

`tk export` can now do even more than just writing YAML files to disk:

1. `--extension` can be used to control the file-extension (defaults to `.yaml`)
2. When you put a `/` in your `--format` for the filename, Tanka creates a
   directory or you. This allows e.g. sorting by namespace:
   `--format='{{.metadata.namespace}}/{{.kind}}-{{.metadata.name}}'`
3. Using `--merge`, you can export multiple environments into the same directory
   tree, so you get the full YAML picture of your entire cluster!

#### :fax: Easier shell scripting

The `tk env list` command now has a `--names` option making it easy to operate on multiple environments:

```bash
# diff all environments:
for e in $(tk env list --names); do
  tk diff $e;
done
```

Also, to use a more granular subset of your environments, you can now use
`--selector` / `-l` to match against `metadata.labels` of defined in your
`spec.json`:

```bash
$ tk env list -l status=dev
```

### Features

- **cli**: `tk env list` now supports label selectors, similar to `kubectl get -l` **([#295](https://github.com/grafana/tanka/pull/295))**
- **cli**: If `spec.apiServer` of `spec.json` lacks a protocol, it now defaults
  to `https` **([#289](https://github.com/grafana/tanka/pull/289))**
- **cli**: `tk delete` command to teardown environments
  **([#313](https://github.com/grafana/tanka/pull/313))**

* **cli**: Support different file-extensions than `.yaml` for `tk export`
  **([#294](https://github.com/grafana/tanka/pull/394))** (**@marthjod**)
* **cli**: Support creating sub-directories in `tk export`
  **([#300](https://github.com/grafana/tanka/pull/300))** (**@simonfrey**)
* **cli**: Allow writing into existing folders during `tk export`
  **([#314](https://github.com/grafana/tanka/pull/314))**

- **tooling**: `tk tool imports` now follows symbolic links
  **([#302](https://github.com/grafana/tanka/pull/302))**,
  **([#303](https://github.com/grafana/tanka/pull/303))**

* **process**: `List` types are now unwrapped by Tanka itself
  **([#306](https://github.com/grafana/tanka/pull/306))**
* **process**: Automatically set `metadata.namespace` to the value of
  `spec.namespace` if not set from Jsonnet
  **([#312](https://github.com/grafana/tanka/pull/312))**

### Bug Fixes

- **jsonnet**: Using `import "tk"` twice no longer panics
  **([#290](https://github.com/grafana/tanka/pull/290))**
- **tooling**: `tk tool imports` no longer gets stuck when imports are recursive
  **([#298](https://github.com/grafana/tanka/pull/298))**
- **process**: Fully deterministic recursion, so that error messages are
  consistent **([#307](https://github.com/grafana/tanka/pull/307))**

## 0.10.0 (2020-05-07)

New month, new release! And this one ships with a long awaited feature:

#### :sparkles: Garbage collection

Tanka can finally clean up behind itself. By optionally attaching a
`tanka.dev/environment` label to each resource it creates, we can find these
afterwards and purge those removed from the Jsonnet code. No more dangling
resources!

> :warning: Keep in mind this is still experimental!

To get started, enable labeling in your environment's `spec.json`:

```diff
  "spec": {
+   "injectLabels": true,
  }
```

Don't forget to `tk apply` afterwards! From now on, Tanka can clean up using `tk prune`.

Docs: https://tanka.dev/garbage-collection

#### :boat: Logo

Tanka now has it's very own logo, and here it is:

<img src="docs/img/logo.svg" width="400px" />

#### :package: Package managers

Tanka is now present in some package managers, notably `brew` for macOS and the
AUR of ArchLinux! See the updated [install
instructions](https://tanka.dev/install#using-a-package-manager-recommended) to
make sure to use these if possible.

### Features:

- **cli**: `TANKA_JB_PATH` environment variable introduced to set the `jb`
  binary if required **([#272](https://github.com/grafana/tanka/pull/272))**.
  Thanks [@qckzr](https://github.com/qckzr)

* **kubernetes**: Garbage collection
  **([#251](https://github.com/grafana/tanka/pull/251))**

### Bug Fixes

- **kubernetes**: Resource sorting is now deterministic
  **([#259](https://github.com/grafana/tanka/pull/259))**

## 0.9.2 (2020-04-19)

Mini-release to fix an issue with our Makefile (required for packaging). No
changes in functionality.

### Bug Fixes

- **build**: Enable `static` Makefile target on all operating systems
  ([#262](https://github.com/grafana/tanka/pull/262))

## 0.9.1 (2020-04-08)

Small patch release to fix a `panic` issue with `tk apply`.

### Bug Fixes

- **kubernetes**: don't panic on failed diff
  **([#256](https://github.com/grafana/tanka/pull/256))**

## 0.9.0 (2020-04-07)

**This release includes a critical fix, update ASAP**.

Another Tanka release is here, just in time for Easter. Enjoy the built-in
[formatter](#sparkles-highlight-jsonnet-formatter-tk-fmt), much [more
intelligent apply](#rocket-highlight-sorting-during-apply) and several important
bug fixes.

#### :rotating_light: Alert: `kubectl diff` changes resources :rotating_light:

The recently released `kubectl` version `v1.18.0` includes a **critical issue**
that causes `kubectl diff` (and so `tk diff` as well) to **apply** the changes.

This can be very **harmful**, so Tanka decided to require you to **downgrade**
to `v1.17.x`, until the fix in `kubectl` version `v1.18.1` is released.

- Upstream issue: https://github.com/kubernetes/kubernetes/issues/89762)
- Unreleased fix: https://github.com/kubernetes/kubernetes/pull/89795

#### :sparkles: Highlight: Jsonnet formatter (`tk fmt`)

Since `jsonnetfmt` was [rewritten in Go
recently](https://github.com/google/go-jsonnet/pull/388), Tanka now ships it as
`tk fmt`. Just run `tk fmt .` to keep all Jsonnet files recursively formatted.

#### :rocket: Highlight: Sorting during apply

When using `tk apply`, Tanka now automatically **sorts** your objects
based on **dependencies** between them, so that for example
`CustomResourceDefinitions` created before being used, all in the same run. No
more partly failed applies!

### Features

- **kubernetes** :sparkles:: Objects are now sorted by dependency before `apply`
  **([#244](https://github.com/grafana/tanka/pull/244))**
- **cli**: Env var `TANKA_KUBECTL_PATH` can now be used to set a custom
  `kubectl` binary
  **([#221](https://github.com/grafana/tanka/pull/221))**
- **jsonnet** :sparkles: : Bundle `jsonnetfmt` as `tk fmt`
  **([#241](https://github.com/grafana/tanka/pull/241))**

* **docker**: The Docker image now includes GNU `less`, instead of the BusyBox
  one **([#232](https://github.com/grafana/tanka/pull/232))**
* **docker**: Added `kubectl`, `jsonnet-bundler`, `coreutils`, `git` and
  `diffutils` to the Docker image, so Tanka can be fully used in there.
  **([#243](https://github.com/grafana/tanka/pull/243))**

### Bug Fixes

- **cli**: The diff shown on `tk apply` is now colored again
  **([#216](https://github.com/grafana/tanka/pull/216))**

* **client**: The namespace patch file saved to a temporary location is now
  removed after run **([#225](https://github.com/grafana/tanka/pull/225))**
* **client**: Scanning for the correct context won't panic anymore, but print a
  proper error **([#228](https://github.com/grafana/tanka/pull/228))**
* **client**: Use `os.PathListSeparator` during context patching, so that Tanka
  also works on non-UNIX platforms (e.g. Windows)
  **([#242](https://github.com/grafana/tanka/pull/242))**

- **kubernetes** :rotating_light:: Refuse to diff on `kubectl` version `v1.18.0`, because of
  above mentioned unfixed issue
  **([#254](https://github.com/grafana/tanka/pull/254))**
- **kubernetes**: Apply no longer aborts when diff fails
  **([#231](https://github.com/grafana/tanka/pull/231))**
- **kubernetes** :sparkles:: Namespaces that will be created in the same run are now
  properly handled during `diff`
  **([#237](https://github.com/grafana/tanka/pull/237))**

### Other

- **cli**: Migrates from `spf13/cobra` to much smaller `go-clix/cli`. This cuts
  our dependencies to a minimum.
  **([#235](https://github.com/grafana/tanka/pull/235))**

## 0.8.0 (2020-02-13)
 (**@xvzf**)
The next big one is here! Feature packed with environment overriding and `tk export`. Furthermore lots of bugs were fixed, so using Tanka should be much
smoother now!

#### Highlight: Overriding `vendor` per Environment **([#198](https://github.com/grafana/tanka/pull/198))**

It is now possible, to have a `vendor/` directory managed by `jb` on an
environment basis: https://tanka.dev/libraries/overriding. This means you can
test out changes in libraries in single environments (like `dev`), without
affecting others (like `prod`).

#### Notice:

Changes done in the last release (v0.7.1) can cause indentation changes when
using `std.manifestYAMLFromJSON()`, related to bumping `gopkg.in/yaml.v2` to
`gopkg.in/yaml.v3`.  
Please encourage all your teammembers to upgrade to at least v0.7.1 to avoid
whitespace-only diffs on your projects.

### Features

- **cli**: `tk export` can be used to write all generated Kubernetes resources
  to `.yaml` files

### Bug Fixes

- **kubernetes**: Fail on `diff` when `kubectl` had an internal error
  **([#213](https://github.com/grafana/tanka/pull/213))**
- **kubernetes**: Stop injecting namespaces into wrong places:  
  Tanka was injecting the default namespace into resources of all kinds,
  regardless of whether they actually took one. This caused errors, so we
  stopped doing this. From now on, the default namespace will only be injected
  when the resource is actually namespaced.
  **([#208](https://github.com/grafana/tanka/pull/208))**

* **cli**: `tk diff` colors:  
  Before, the coloring was unstable when scrolling up and down. We fixed this by
  pressing CAPS-LOCK.  
  Furthermore, the output of `tk diff` now also works on light color schemes,
  without messing up the background color.
  **([#210](https://github.com/grafana/tanka/pull/210))**
* **cli**: Proper `--version` output:  
  The release binaries now show the real semver on `tk --version`, instead of
  the git commit sha. **([#201](https://github.com/grafana/tanka/pull/201))**
* **cli**: Print diff on apply again:  
  While refactoring, we accidentally forgot to dereference a pointer, so that
  `tk apply` showed a memory address instead of the actual differences, which
  was kinda pointless. **([#200](https://github.com/grafana/tanka/pull/200))**

## 0.7.1 (2020-02-06)

This is a smaller release focused on critical bug fixes and some other minor
enhancements. While features are included, none of them are significant, meaning
they are part of a patch release.

#### Critical: `parseYaml` works now

Before, `std.native('parseYaml')` did not work at all, a line of code got lost
during merge/rebase, resulting in `parseYaml` returning invalid data, that
Jsonnet could not process. This issue has been fixed in
**([#195](https://github.com/grafana/tanka/pull/195))**.

#### Jsonnet update

The built-in Jsonnet compiler has been upgraded to the lastest master
[`07fa4c0`](https://github.com/google/go-jsonnet/commit/07fa4c037b4ff8b5e601546cb5de4abecaf2651d).
In some cases, this should provide up to 50% more speed, especially when
`base64` is involved, which is now natively implemented.
**([#196](https://github.com/grafana/tanka/pull/196))**

### Features

- **cli**: `tk env set|add` has been extended by `--server-from-context`, which
  allows to parse `$KUBECONFIG` to find the apiServer's IP directly from that
  file, instead of having to manually specify it by hand.
  **([#184](https://github.com/grafana/tanka/pull/184))**
- **jsonnet**: `vendor` overrides:  
  It is now possible to have a `vendor/` directory per environment, so that
  updating upstream libraries can be done gradually.
  **([#185](https://github.com/grafana/tanka/pull/185))**
- **kubernetes**: disable `kubectl` validation:
  `tk apply` now takes `--validate=false` to pass that exact flag to `kubectl`
  as well, for disabling the integrated schema validation.
  **([#186](https://github.com/grafana/tanka/pull/186))**

### Bug Fixes

- **jsonnet, cli**: Stable environment name: The value of `(import "tk").env.name`
  does not anymore depend on how Tanka was invoked, but will
  always be the relative path from `<rootDir>` to the environment's directory.
  **([#182](https://github.com/grafana/tanka/pull/182))**
- **jsonnet**: The nativeFunc `parseYaml` has been fixed to actually return a
  valid result **([#195](https://github.com/grafana/tanka/pull/195))**

## 0.7.0 (2020-01-21)

The promised big update is here! In the last couple of weeks a lot has happened.

Grafana Labs [announced Tanka to the
public](https://grafana.com/blog/2020/01/09/introducing-tanka-our-way-of-deploying-to-kubernetes/),
and the project got a lot of positive feedback, shown both on HackerNews and in
a 500+ increase in GitHub stars!

While we do not ship big new features this time, we ironed out many annoyances
and made the overall experience a lot better:

#### Better website + tutorial ([#134](https://github.com/grafana/tanka/pull/134))

Our [new website](https://tanka.dev) is published! It does not only look super
sleek and performs like a supercar, we also revisited (and rewrote) the most of
the content, to provide especially new users a good experience.

This especially includes the **[new
tutorial](https://tanka.dev/tutorial/overview)**, which gives new and probably
even more experienced users a good insight into how Tanka is meant to be used.

#### :rotating_light::rotating_light: Disabling `import ".yaml"` ([#176](https://github.com/grafana/tanka/pull/176)) :rotating_light::rotating_light:

Unfortunately, we **had to disable the feature** that allowed to directly import
YAML files using the familiar `import` syntax, introduced in v0.6.0, because it
caused serious issues with `importstr`, which became unusable.

While our extensions to the Jsonnet language are cool, it is a no-brainer that
compatibility with upstream Jsonnet is more important. We will work with the
maintainers of Jsonnet to find a solution to enable both, `importstr` and
`import ".yaml"`

**Workaround:**

```diff
- import "foo.yaml"
+ std.parseYaml(importstr "foo.yaml")
```

#### `k.libsonnet` installation ([#140](https://github.com/grafana/tanka/pull/140))

Previously, installing `k.libsonnet` was no fun. While the library is required
for nearly every Tanka project, it was not possible to install it properly using
`jb`, manual work was required.

From now on, **Tanka automatically takes care of this**. A regular `tk init`
installs everything you need. In case you prefer another solution, disable this
new thing using `tk init --k8s=false`.

### Features

- **cli**, **kubernetes**: `k.libsonnet` is now automatically installed on `tk init` **([#140](https://github.com/grafana/tanka/pull/140))**:  
  Before, installing `k.libsonnet` was a time consuming manual task. Tanka now
  takes care of this, as long as `jb` is present on the `$PATH`. See
  https://tanka.dev/tutorial/k-lib#klibsonnet for more details.
- **cli**: `tk env --server-from-context`:  
  This new flag allows to infer the cluster IP from an already set up `kubectl`
  context. No need to remember IP's anymore – and they are even autocompleted on
  the shell. **([#145](https://github.com/grafana/tanka/pull/145))**
- **cli**, **jsonnet**: extCode, extVar:  
  `-e` / `--extCode` and `--extVar` allow using `std.extVar()` in Tanka as well.
  In general, `-e` is the flag to use, because it correctly handles all Jsonnet
  types (string, int, bool). Strings need quoting!
  **([#178](https://github.com/grafana/tanka/pull/178))**

* **jsonnet**: The contents of `spec.json` are now accessible from Jsonnet using
  `(import "tk").env`. **([#163](https://github.com/grafana/tanka/pull/163))**
* **jsonnet**: Lists (`[ ]`) are now fully supported, at an arbitrary level of
  nesting! **([#166](https://github.com/grafana/tanka/pull/166))**

### Bug Fixes

- **jsonnet**: `nil` values are ignored from the output. This allows to disable
  objects using the `if ... then {}` pattern, which returns nil if `false`
  **([#162](https://github.com/grafana/tanka/pull/162))**.
- **cli**: `-t` / `--target` is now case-insensitive
  **([#130](https://github.com/grafana/tanka/pull/130))**

---

## 0.6.1 (2020-01-06)

First release of the new year! This one is a quick patch that lived on master
for some time, fixing an issue with the recent "missing namespaces" enhancement
leading to `apply` being impossible when no namespace is included in Jsonnet.

More to come soon :D

---

## 0.6.0 (2019-11-27)

It has been quite some time since the last release during which Tanka has become
much more mature, especially regarding the code quality and structure.

Furthermore, Tanka has just hit the 100 Stars :tada:

Notable changes include:

#### API ([#97](https://github.com/grafana/tanka/commit/c5edb8b0153ef991765f2f555c839b0f9a487e75))

The most notable change is probably the **Go API**, available at
`https://godoc.org/github.com/grafana/tanka/pkg/tanka`, which allows to use all
features of Tanka directly from any other Golang application, without needing to
exec the binary. The API is inspired by the command line parameters and should
feel very similar.

#### Importing YAML ([#106](https://github.com/grafana/tanka/commit/8029efa44461b5f7ba83a218ccc45bd758c8a322))

It is now possible to import `.yaml` documents directly from Jsonnet. Just use
the familiar syntax `import "foo.yaml"` like you would with JSON.

#### Missing Namespaces ([#120](https://github.com/grafana/tanka/commit/3b9fac1563a75a571b512887602eb53f82e565bf))

Tanka now handles namespaces that are not yet created, in a more user friendly
way than `kubectl\*\* does natively.  
During diff, all objects of an in-existent namespace are shown as new and when
applying, namespaces are applied first to allow applying in a single step.

### Features

- **tool/imports**: import analysis using upstream jsonnet: Due to recent
  changes to google/jsonnet, we can now use the upstream compiler for static
  import analysis
  ([#84](https://github.com/grafana/tanka/commit/394cb12b28beb0ea05d065594b6cf5c3f92de5e4))
- **Array output**: The output of Jsonnet may now be an array of Manifests.
  Nested arrays are not supported yet.
  ([#112](https://github.com/grafana/tanka/commit/eb647793ff5515bc828e4f91186655c143bb6a04))

### Bug Fixes

- **Command Usage Guidelines**: Tanka now uses the [command description
  syntax](https://en.wikipedia.org/wiki/Command-line_interface#Command_description_syntax)
  ([#94](https://github.com/grafana/tanka/commit/13238e5941bd6e68f410d3938d1a285224c2f91d))
- **cli/env** resolved panic on missing `spec.json`
  ([#108](https://github.com/grafana/tanka/commit/9bd15e6b4226164efe45f50c9ed41c4a5673ea2d))

---

## 0.5.0 (2019-09-20)

This version adds a set of commands to manipulate environments (`tk env add, rm, set, list`) ([#73](https://github.com/grafana/tanka/pull/73)). The commands are
mostly `ks env` compatible, allowing `tk env` be used as a drop-in replacement
in scripts.

Furthermore, an error message has been improved, to make sure users can
differentiate between parse issues in `.jsonnet` and `spec.json`
([#71](https://github.com/grafana/tanka/pull/71)).

---

## 0.4.0 (2019-09-06)

After nearly a month, the next feature packed release of Tanka is ready!
Highlights include the new documentation website https://tanka.dev, regular
expression support for targets, diff histograms and several bug-fixes.

### Features

- **cli**: `tk show` now aborts by default, when invoked in a non-interactive
  session. Use `--dangerous-allow-redirect` to disable this safe-guard
  ([#47](https://github.com/grafana/tanka/issues/47)).
- **kubernetes**: Regexp Targets: It is now possible to use regular expressions
  when specifying the targets using `--target` / `-t`. Use it to easily select
  multiple objects at once: https://tanka.dev/targets/#regular-expressions
  ([#64](https://github.com/grafana/tanka/issues/64)).
- **kubernetes**: Diff histogram: Tanka now allows to summarize the differences
  between the live configuration and the local one, by using the unix
  `diffstat(1)` utility. Gain a sneek peek at a change using `tk diff -s .`!
  ([#67](https://github.com/grafana/tanka/issues/67))

### Bug Fixes

- **kubernetes**: Tanka does not fail anymore, when the configuration file
  `spec.json` is missing from an Environment. While you cannot apply or diff,
  the show operation works totally fine
  ([#56](https://github.com/grafana/tanka/issues/56),
  [#63](https://github.com/grafana/tanka/issues/63)).
- **kubernetes**: Errors from `kubectl` are now correctly passed to the user
  ([#61](https://github.com/grafana/tanka/issues/61)).
- **cli**: `tk diff` does not output useless empty lines (`\n`) anymore
  ([#62](https://github.com/grafana/tanka/issues/62)).

---

## 0.3.0 (2019-08-13)

Tanka v0.3.0 is here!

This version includes lots of tiny fixes and detail improvements, to make it easier for everyone to configure their Kubernetes clusters.

Enjoy target support, enhancements to the diff UX and an improved CLI experience.

### Features

The most important feature is **target support** ([#30](https://github.com/tbraack/tanka/issues/30)) ([caf205a](https://github.com/tbraack/tanka/commit/caf205a)): Using `--target=kind/name`, you can limit your working set to a subset of the objects, e.g. to do a staged rollout.

There where some other features added:

- **cli:** autoApprove, forceApply ([#35](https://github.com/tbraack/tanka/issues/35)) ([626b097](https://github.com/tbraack/tanka/commit/626b097)): allows to skip the interactive verification. Furthermore, `kubectl` can now be invoked with `--force`.
- **cli:** print deprecated warnings in verbose mode. ([#39](https://github.com/tbraack/tanka/issues/39)) ([6de170d](https://github.com/tbraack/tanka/commit/6de170d)): Warnings about the deprecated configs are only printed in verbose mode
- **kubernetes:** add namespace to apply preamble ([#23](https://github.com/tbraack/tanka/issues/23)) ([9e2d927](https://github.com/tbraack/tanka/commit/9e2d927)): The interactive verification now shows the `metadata.namespace` as well.
- **cli:** diff UX enhancements ([#34](https://github.com/tbraack/tanka/issues/34)) ([7602a19](https://github.com/tbraack/tanka/commit/7602a19)): The user experience of the `tk diff` subcommand has been improved:
  - if the output is too long to fit on a single screen, the systems `PAGER` is invoked
  - if differences are found, the exit status is set to `16`.
  - When `tk apply` is invoked, the diff is shown again, to make sure you apply what you want

### Bug Fixes

- **cli:** invalid command being executed twice ([#42](https://github.com/tbraack/tanka/issues/42)) ([28c6898](https://github.com/tbraack/tanka/commit/28c6898)): When the command failed, it was executed twice, due to an error in the error handling of the CLI.
- **cli**: config miss ([#22](https://github.com/tbraack/tanka/issues/22)) ([32bc8a4](https://github.com/tbraack/tanka/commit/32bc8a4)): It was not possible to use the new configuration format, due to an error in the config parsing.
- **cli:** remove datetime from log ([#24](https://github.com/tbraack/tanka/issues/24)) ([1e37b20](https://github.com/tbraack/tanka/commit/1e37b20))
- **kubernetes:** correct diff type on 1.13 ([#31](https://github.com/tbraack/tanka/issues/31)) ([574f946](https://github.com/tbraack/tanka/commit/574f946)): On kubernetes 1.13.0, `subset` was used, although `native` is already supported.
- **kubernetes:** Nil pointer deference in subset diff. ([#36](https://github.com/tbraack/tanka/issues/36)) ([f53c2b5](https://github.com/tbraack/tanka/commit/f53c2b5))
- **kubernetes:** sort during reconcile ([#33](https://github.com/tbraack/tanka/issues/33)) ([ab9c43a](https://github.com/tbraack/tanka/commit/ab9c43a)): The output of the reconcilation phase is now stable in ordering

---

## [0.2.0](https://github.com/tbraack/tanka/compare/v0.1.0...v0.2.0) (2019-08-07)

### Features

- **cli:** Completions ([#7](https://github.com/tbraack/tanka/issues/7)) ([aea3bdf](https://github.com/tbraack/tanka/commit/aea3bdf)): Tanka is now able auto-complete most of the command line arguments and flags. Supported shells are `bash`, `zsh` and `fish`.
- **cmd:** allow the baseDir to be passed as an argument ([#6](https://github.com/tbraack/tanka/issues/6)) ([55adf80](https://github.com/tbraack/tanka/commit/55adf80)), ([#12](https://github.com/tbraack/tanka/issues/12)) ([3248bb9](https://github.com/tbraack/tanka/commit/3248bb9)): `tk` **breaks** with the current behaviour and requires the baseDir / environment to be passed explicitely on the command line, instead of assuming it as `pwd`. This is because it allows more `go`-like UX. It is also very handy for scripts not needing to switch the directory.
- **kubernetes:** subset-diff ([#11](https://github.com/tbraack/tanka/issues/11)) ([13f6fdd](https://github.com/tbraack/tanka/commit/13f6fdd)): `tk diff` support for version below Kubernetes `1.13` is here :tada:! The strategy is called _subset diff_ and effectively compares only the fields already present in the config. This allows the (hopefully) most bloat-free experience possible without server side diff.
- **tooling:** import analysis ([#10](https://github.com/tbraack/tanka/issues/10)) ([ce2b0d3](https://github.com/tbraack/tanka/commit/ce2b0d3)): Adds `tk tool imports`, which allows to list all imports of a single file (even transitive ones). Optionally pass a git commit hash, to check whether any of the changed files is imported, to figure out which environments need to be re-applied.

---

## 0.1.0 (2019-07-31)

This release marks the begin of tanka's history :tada:!

As of now, tanka aims to nearly seemlessly connect to the point where [ksonnet](https://github.com/ksonnet/ksonnet) left.
The current feature-set is basic, but usable: The three main workflow commands are available (`show`, `diff`, `apply`), environments are supported, code-sharing is done using [`jb`](https://github.com/jsonnet-bundler/jsonnet-bundler).

Stay tuned!

### Features

- **kubernetes:** Show ([7c4bee8](https://github.com/tbraack/tanka/commit/7c4bee8)): Equivalent to `ks show`, allows previewing the generated yaml.
- **kubernetes:** Diff ([a959f38](https://github.com/tbraack/tanka/commit/a959f38)): Uses the `kubectl diff` to obtain a sanitized difference betweent the current and the desired state. Requires Kubernetes 1.13+
- **kubernetes:** Apply ([8fcb4c1](https://github.com/tbraack/tanka/commit/8fcb4c1)): Applies the changes to the cluster (like `ks apply`)
- **kubernetes:** Apply approval ([4c6414f](https://github.com/tbraack/tanka/commit/4c6414f)): Requires a typed `yes` to apply, gives the user the chance to verify cluster and context.
- **kubernetes:** Smart context ([2b3fd3c](https://github.com/tbraack/tanka/commit/2b3fd3c)): Infers the correct context from the `spec.json`. Prevents applying the correct config to the wrong cluster.
- Init Command ([ff8857c](https://github.com/tbraack/tanka/commit/ff8857c)): Initializes a new repository with the suggested directory structure.<|MERGE_RESOLUTION|>--- conflicted
+++ resolved
@@ -1,22 +1,13 @@
 # Changelog
 
-<<<<<<< HEAD
-## 0.22.1 (2022-06-06)
-
-### Bug Fixes
+## Unreleased
+
+### Bug Fixes/Enhancements
 
 - **helm**: Fix `vendor --prune` deleting charts with a custom directory
   **[#717](https://github.com/grafana/tanka/pull/717)**
 - **helm**: Add validation at vendoring time for invalid chart names
   **[#718](https://github.com/grafana/tanka/pull/718)**
-=======
-## Unreleased
-
-### Bug Fixes/Enhancements
-
-- **helm**: Fix `vendor --prune` deleting charts with a custom directory
-  **[#717](https://github.com/grafana/tanka/pull/717)**
->>>>>>> 498e4672
 
 ## 0.22.0 (2022-06-03)
 
