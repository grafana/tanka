--- conflicted
+++ resolved
@@ -58,24 +58,7 @@
 			tanka.WithApplyAutoApprove(*autoApprove),
 		)
 		if err != nil {
-<<<<<<< HEAD
-			log.Fatalln("Evaluating jsonnet:", err)
-		}
-
-		desired, err := kube.Reconcile(raw, stringsToRegexps(vars.targets)...)
-		if err != nil {
-			log.Fatalln("Reconciling:", err)
-		}
-
-		if !diff(desired, false, kubernetes.DiffOpts{}) {
-			log.Println("Warning: There are no differences. Your apply may not do anything at all.")
-		}
-
-		if err := kube.Apply(desired, *applyFlags); err != nil {
-			log.Fatalln("Applying:", err)
-=======
 			log.Fatalln(err)
->>>>>>> eb647793
 		}
 	}
 	return cmd
