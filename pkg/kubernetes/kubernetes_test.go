package kubernetes

import (
	"regexp"
	"testing"

	"github.com/stretchr/objx"
	"github.com/stretchr/testify/assert"
	"github.com/stretchr/testify/require"

	"github.com/grafana/tanka/pkg/kubernetes/manifest"
	"github.com/grafana/tanka/pkg/kubernetes/util"
	"github.com/grafana/tanka/pkg/spec/v1alpha1"
)

func TestReconcile(t *testing.T) {
	tests := []struct {
		name string
		spec v1alpha1.Spec

		deep interface{}
		flat manifest.List

		targets []*regexp.Regexp
		err     error
	}{
		{
			name: "regular",
			deep: testDataRegular().Deep,
			flat: mapToList(testDataRegular().Flat),
		},
		{
			name: "targets",
			deep: testDataDeep().Deep,
			flat: manifest.List{
				testDataDeep().Flat[".app.web.backend.server.grafana.deployment"],
				testDataDeep().Flat[".app.web.frontend.nodejs.express.service"],
			},
			targets: util.MustCompileTargetExps(
				`deployment/grafana`,
				`service/frontend`,
			),
		},
		{
			name: "targets-regex",
			deep: testDataDeep().Deep,
			flat: manifest.List{
				testDataDeep().Flat[".app.web.backend.server.grafana.deployment"],
				testDataDeep().Flat[".app.web.frontend.nodejs.express.deployment"],
			},
			targets: util.MustCompileTargetExps(`deployment/.*`),
		},
		{
			name: "targets-caseInsensitive",
			deep: testDataDeep().Deep,
			flat: manifest.List{
				testDataDeep().Flat[".app.web.backend.server.grafana.deployment"],
			},
			targets: util.MustCompileTargetExps(
				`DePlOyMeNt/GrAfAnA`,
			),
		},
		{
			name: "force-namespace",
			spec: v1alpha1.Spec{Namespace: "tanka"},
			deep: testDataFlat().Deep,
			flat: func() manifest.List {
				f := testDataFlat().Flat["."]
				f.Metadata()["namespace"] = "tanka"
				return manifest.List{f}
			}(),
		},
		{
			name: "custom-namespace",
			spec: v1alpha1.Spec{Namespace: "tanka"},
			deep: func() map[string]interface{} {
				d := objx.New(testDataFlat().Deep)
				d.Set("metadata.namespace", "custom")
				return d
			}(),
			flat: func() manifest.List {
				f := testDataFlat().Flat["."]
				f.Metadata()["namespace"] = "custom"
				return manifest.List{f}
			}(),
		},
	}

	for _, c := range tests {
		t.Run(c.name, func(t *testing.T) {
			config := v1alpha1.New()
			config.Spec = c.spec
			got, err := Reconcile(c.deep.(map[string]interface{}), config.Spec, c.targets)

			require.Equal(t, c.err, err)
			assert.ElementsMatch(t, c.flat, got)
		})
	}
}

func TestReconcileOrder(t *testing.T) {
	got := make([]manifest.List, 10)
	for i := 0; i < 10; i++ {
<<<<<<< HEAD
		r, err := Reconcile(testDataDeep().Deep.(map[string]interface{}), v1alpha1.Spec{}, nil)
=======
		r, err := Reconcile(testDataDeep().deep.(map[string]interface{}), v1alpha1.New().Spec, nil)
>>>>>>> 3022dabd
		require.NoError(t, err)
		got[i] = r
	}

	for i := 1; i < 10; i++ {
		require.Equal(t, got[0], got[i])
	}
}

func mapToList(ms map[string]manifest.Manifest) manifest.List {
	l := make(manifest.List, 0, len(ms))
	for _, m := range ms {
		l = append(l, m)
	}
	return l
}<|MERGE_RESOLUTION|>--- conflicted
+++ resolved
@@ -101,11 +101,7 @@
 func TestReconcileOrder(t *testing.T) {
 	got := make([]manifest.List, 10)
 	for i := 0; i < 10; i++ {
-<<<<<<< HEAD
-		r, err := Reconcile(testDataDeep().Deep.(map[string]interface{}), v1alpha1.Spec{}, nil)
-=======
-		r, err := Reconcile(testDataDeep().deep.(map[string]interface{}), v1alpha1.New().Spec, nil)
->>>>>>> 3022dabd
+		r, err := Reconcile(testDataDeep().Deep.(map[string]interface{}), v1alpha1.New().Spec, nil)
 		require.NoError(t, err)
 		got[i] = r
 	}
