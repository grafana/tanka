--- conflicted
+++ resolved
@@ -60,50 +60,39 @@
 }
 
 // walkJSON traverses deeply nested kubernetes manifest and extracts them into a flat []dict.
-<<<<<<< HEAD
-func walkJSON(deep map[string]interface{}, extracted map[string]manifest.Manifest, path trace) error {
-=======
-func walkJSON(rawDeep interface{}, path string) ([]map[string]interface{}, error) {
-	flat := make([]map[string]interface{}, 0)
+func walkJSON(deep interface{}, extracted map[string]manifest.Manifest, path trace) error {
 
 	// array: walkJSON for each
-	if d, ok := rawDeep.([]map[string]interface{}); ok {
+	if d, ok := deep.([]map[string]interface{}); ok {
 		for i, j := range d {
-			out, err := walkJSON(j, fmt.Sprintf("%s[%v]", path, i))
-			if err != nil {
-				return nil, err
+			path := append(path, fmt.Sprintf("[%v]", i))
+			if err := walkJSON(j, extracted, path); err != nil {
+				return err
 			}
-			flat = append(flat, out...)
 		}
-		return flat, nil
+		return nil
 	}
 
 	// assert for map[string]interface{} (also aliased objx.Map)
-	if m, ok := rawDeep.(objx.Map); ok {
-		rawDeep = map[string]interface{}(m)
+	if m, ok := deep.(objx.Map); ok {
+		deep = map[string]interface{}(m)
 	}
-	deep, ok := rawDeep.(map[string]interface{})
+	deep, ok := deep.(map[string]interface{})
 	if !ok {
-		return nil, fmt.Errorf("deep has unexpected type %T @ %s", deep, path)
+		return fmt.Errorf("deep has unexpected type %T @ %s", deep, path)
 	}
 
 	// already flat?
->>>>>>> 9bd15e6b
 	r := objx.New(deep)
 
 	if r.Has("apiVersion") && r.Has("kind") {
-		extracted[path.Full()] = deep
+		extracted[path.Full()] = deep.(map[string]interface{})
 		return nil
 	}
 
-<<<<<<< HEAD
-	for key, d := range deep {
+	// walk it
+	for key, d := range deep.(map[string]interface{}) {
 		if key == "__ksonnet" {
-=======
-	// walk it
-	for n, d := range deep {
-		if n == "__ksonnet" {
->>>>>>> 9bd15e6b
 			continue
 		}
 		path := append(path, key)
