--- conflicted
+++ resolved
@@ -39,14 +39,11 @@
 
 	for _, c := range tests {
 		t.Run(c.name, func(t *testing.T) {
-<<<<<<< HEAD
 			extracted := make(map[string]manifest.Manifest)
-			err := walkJSON(c.data.deep.(map[string]interface{}), extracted, nil)
-=======
-			got, err := walkJSON(c.data.deep, "")
->>>>>>> 9bd15e6b
+			err := walkJSON(c.data.deep, extracted, nil)
+
 			require.Equal(t, c.err, err)
-			assert.Equal(t, c.data.flat, extracted)
+			assert.EqualValues(t, c.data.flat, extracted)
 		})
 	}
 }