--- conflicted
+++ resolved
@@ -5,7 +5,7 @@
 package tanka
 
 import (
-<<<<<<< HEAD
+	"github.com/grafana/tanka/pkg/jsonnet"
 	"github.com/grafana/tanka/pkg/process"
 )
 
@@ -15,59 +15,6 @@
 
 	// Filters are used to optionally select a subset of the resources
 	Filters process.Matchers
-=======
-	"github.com/grafana/tanka/pkg/jsonnet"
-	"github.com/grafana/tanka/pkg/kubernetes"
-	"github.com/grafana/tanka/pkg/process"
-)
-
-// parseModifiers parses all modifiers into an options struct
-func parseModifiers(mods []Modifier) *options {
-	o := &options{}
-	for _, mod := range mods {
-		mod(o)
-	}
-	return o
 }
 
-type options struct {
-	// `std.extVar`
-	jsonnet jsonnet.Opts
-
-	// target regular expressions to limit the working set
-	targets process.Matchers
-
-	// additional options for diff
-	diff kubernetes.DiffOpts
-
-	// additional options for apply
-	apply kubernetes.ApplyOpts
-}
-
-// Modifier allow to influence the behavior of certain `tanka.*` actions. They
-// are roughly equivalent to flags on the command line. See the `tanka.With*`
-// functions for available options.
-type Modifier func(*options)
-
-// WithExtCode allows to pass external variables (jsonnet code) to the VM
-func WithExtCode(code map[string]string) Modifier {
-	return func(opts *options) {
-		opts.jsonnet.ExtCode = code
-	}
-}
-
-func WithTLACode(code map[string]string) Modifier {
-	return func(opts *options) {
-		opts.jsonnet.TLACode = code
-	}
->>>>>>> e8b3805e
-}
-
-// JsonnetOpts specify additional properties for the Jsonnet VM
-type JsonnetOpts struct {
-	// ExtCode are values available using `std.extVar`
-	ExtCode map[string]string
-
-	// TLACode are values set onto top level arguments
-	TLACode map[string]string
-}+type JsonnetOpts = jsonnet.Opts